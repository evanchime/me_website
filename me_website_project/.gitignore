# Virtual environment directory
.venv/

# Local environment variables
.env                  

# Python cache directories
__pycache__/ 

# SQLite database         
*.sqlite3            

<<<<<<< HEAD
# Staticfiles
=======
# Static files generated from running collectstatics
>>>>>>> 9bf0f427
staticfiles/<|MERGE_RESOLUTION|>--- conflicted
+++ resolved
@@ -10,9 +10,5 @@
 # SQLite database         
 *.sqlite3            
 
-<<<<<<< HEAD
-# Staticfiles
-=======
 # Static files generated from running collectstatics
->>>>>>> 9bf0f427
 staticfiles/